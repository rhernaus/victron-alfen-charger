# Victron–Alfen Charger Integration

Integrate an Alfen Eve (Pro Line and similar NG9xx platform) EV charger with a Victron GX device (Venus OS) using Modbus TCP and D‑Bus. The charger is exposed as a first‑class EV charger in the Victron ecosystem.

## Features

- MANUAL, AUTO (excess‑solar), and SCHEDULED modes
- Optional Tibber dynamic pricing support in SCHEDULED mode (level/threshold/percentile strategies)
- Robust Modbus reads/writes with retries and reconnection
- D‑Bus service: `com.victronenergy.evcharger.alfen_<device_instance>`
- Exposes key paths: `/Mode`, `/StartStop`, `/SetCurrent`, `/MaxCurrent`, `/Ac/Current`, `/Ac/Power`, `/Ac/Energy/Forward`, `/Status`, phase voltages/currents/power
- Session tracking and energy accounting per charging session
- Structured logging to console and `/var/log/alfen_driver.log`
- Optional built‑in web UI with live metrics and controls (responsive)

## Requirements

- Python 3.8+
- Access to Alfen charger via Modbus TCP (slave)
- On Victron Venus OS: system libraries are preinstalled/provided (dbus, gi/GLib, vedbus)
- Python packages (installed via pip):
  - `pymodbus==3.6.4`
  - `pyyaml>=6.0.1`
  - `pytz`
  - Optional: `aiohttp<4` for faster Tibber API

See `requirements.txt` and `requirements-dev.txt`.

Note for GX devices: Run the driver in a dedicated Python virtual environment and avoid installing requirements into the system Python. The built‑in two‑way communication service expects an older `pymodbus` and may break if system packages are upgraded. Keep system packages untouched; install this project's deps only inside the venv.

## Quick start (local testing)

1) Clone and enter the repo

```bash
git clone https://github.com/yourusername/victron-alfen-charger.git
cd victron-alfen-charger
```

2) Create a virtualenv and install deps

```bash
python3 -m venv .venv
source .venv/bin/activate
pip install -r requirements.txt
```

3) Configure

```bash
cp alfen_driver_config.sample.yaml alfen_driver_config.yaml
# Edit alfen_driver_config.yaml and set at least:
# modbus.ip: "<your-charger-ip>"
```

4) Run driver (on a system with D‑Bus available)

```bash
python3 main.py
```

5) Modbus-only smoke test (no D‑Bus)

```bash
# Edit ALFEN_IP in test_modbus.py first
python3 test_modbus.py
```

## Running on Victron GX (Venus OS)

1) Enable SSH (Venus OS Settings → Services → SSH) and log in as `root`

2) Install system prerequisites (Python + D‑Bus bindings)

```bash
opkg update
opkg install git python3 python3-pip python3-dbus python3-pygobject
```

3) Fetch code and configure

```bash
cd /data
git clone https://github.com/yourusername/victron-alfen-charger.git
cd victron-alfen-charger
cp alfen_driver_config.sample.yaml alfen_driver_config.yaml
vi alfen_driver_config.yaml   # set modbus.ip and other fields as needed
chmod +x main.py
```

<<<<<<< HEAD
4) Create a virtualenv that inherits system site‑packages (for dbus/gi), then install Python deps (pymodbus 3, etc.)

```bash
/usr/bin/python3 -m venv --system-site-packages /data/alfen-venv
. /data/alfen-venv/bin/activate
pip install -U pip setuptools wheel
pip install -r /data/victron-alfen-charger/requirements.txt
```

5) Test run (ensure Venus velib is on PYTHONPATH)

```bash
export PYTHONPATH=/opt/victronenergy/velib_python:$PYTHONPATH
/data/alfen-venv/bin/python3 /data/victron-alfen-charger/main.py
```

6) Auto‑start on boot (rc.local)

```bash
cat >/data/rc.local <<'EOF'
export PYTHONPATH=/opt/victronenergy/velib_python:$PYTHONPATH
/data/alfen-venv/bin/python3 /data/victron-alfen-charger/main.py &
EOF
=======
4) Create a dedicated virtual environment and install dependencies (recommended)

```bash
python3 -m venv /data/alfen-venv
/data/alfen-venv/bin/pip install -r requirements.txt
```

5) Test run

```bash
/data/alfen-venv/bin/python ./main.py
```

6) Auto‑start on boot (rc.local)

```bash
echo '/data/alfen-venv/bin/python /data/victron-alfen-charger/main.py &' >> /data/rc.local
>>>>>>> 6cb7a779
chmod +x /data/rc.local
```

Notes:
- Using `--system-site-packages` makes the venv see system `dbus` and `gi` provided by opkg, while pip installs (e.g., `pymodbus 3`) live in the venv and override older system packages.
- If you need to bind the web UI beyond localhost, set environment variables:
  - `ALFEN_WEB_HOST=0.0.0.0` and optional `ALFEN_WEB_PORT=8088`

Logs: `/var/log/alfen_driver.log`

### Optional: Built‑in Web UI

- The driver starts a lightweight HTTP server on port 8088 (defaults to 127.0.0.1; override in config or via env).
- Configure binding in `alfen_driver_config.yaml`:

```yaml
web:
  host: "0.0.0.0"  # 127.0.0.1 for localhost only
  port: 8088
```

- Or via environment variables (override config): `ALFEN_WEB_HOST`, `ALFEN_WEB_PORT`
- Local access: `http://<venus-ip>:8088/ui/`
- API endpoints:
  - `GET /api/status` → JSON snapshot
  - `GET /api/config/schema` → UI schema
  - `GET /api/config` / `PUT /api/config` → full configuration
  - `POST /api/mode {"mode": 0|1|2}`
  - `POST /api/startstop {"enabled": true|false}`
  - `POST /api/set_current {"amps": number}`

VRM proxying:
- On Venus OS Large you can alternatively use Node‑RED dashboards which are auto‑proxied by VRM.
- For custom services on stock Venus OS, you can run a reverse proxy (e.g. Caddy/nginx) on the device and register it as a local service; consult Victron docs/community for `localservices.d`/GUI integration details.

## Configuration

- Primary file: `alfen_driver_config.yaml` (copy from the provided sample)
- Validated on startup with clear errors and suggestions
- Key sections:
  - `modbus`: `ip`, optional `port`, `socket_slave_id`, `station_slave_id`
  - `defaults`: `intended_set_current`, `station_max_current`
  - `controls`: verification tolerance, watchdog interval, retries, etc.
  - `schedule`: optional legacy time windows (used when Tibber disabled)
  - `tibber`: optional dynamic pricing integration and strategy
  - `logging`: level, file, rotation
  - `timezone`, `device_instance`, `poll_interval_ms`

Minimal example:

```yaml
modbus:
  ip: "192.168.1.100"

defaults:
  intended_set_current: 16.0
  station_max_current: 32.0

controls:
  max_set_current: 32.0
  current_tolerance: 0.5

timezone: "Europe/Amsterdam"
```

For a detailed, field‑by‑field guide (validation ranges, examples, troubleshooting), see `docs/configuration_guide.md`.

## Architecture overview

```mermaid
graph TD
    A[Alfen Charger] -- Modbus TCP --> B[Driver]
    B -- Polls Metrics --> C[Modbus Utils]
    B -- Processes Logic --> D[Logic & Controls]
    B -- Publishes Data --> E[D-Bus Service]
    E -- Victron UI/System --> F[GX Device]
    G[Config YAML] -- Loads --> B
    H[Persistence JSON] -- Saves/Loads State --> B
    I[Web UI] -- HTTP JSON --> B
```

- Modbus polling: voltages, currents, power, energy, status
- Logic: mode handling (MANUAL/AUTO/SCHEDULED), low SOC checks, excess‑solar calculation, dynamic scheduling (Tibber or legacy windows)
- D‑Bus: exposes EV‑charger paths for the Victron UI and ecosystem
- Web UI: live snapshot and control endpoints (port 8088)

## D‑Bus interface (selected paths)

- `/Mode` (0=MANUAL, 1=AUTO, 2=SCHEDULED)
- `/StartStop` (0=disabled, 1=enabled)
- `/SetCurrent` (A)
- `/MaxCurrent` (A)
- `/Status` (0=Disconnected, 1=Connected, 2=Charging, 7=Low SOC; also WAIT_SUN/WAIT_START via UI state mapping)
- `/Ac/Current`, `/Ac/Power`, `/Ac/Energy/Forward`
- `/Ac/L{1,2,3}/Voltage`, `/Ac/L{1,2,3}/Current`, `/Ac/L{1,2,3}/Power`

Service name: `com.victronenergy.evcharger.alfen_<device_instance>`

## Development

- Make targets:
  - `make install` / `make install-dev`
  - `make test` / `make test-cov`
  - `make lint` / `make format` / `make type-check` / `make security`
  - `make pre-commit` / `make all`
- Tests: `pytest` with coverage (see `tests/` and `pyproject.toml` for settings)
- Style/quality: black, ruff, mypy, bandit, pre-commit hooks

## Troubleshooting

- Modbus connection failures
  - Verify `modbus.ip` (port 502), network reachability, and that Modbus TCP is enabled on the charger
- Register read errors / wrong values
  - Confirm register addresses match your firmware; adjust `registers` in config if needed
- Charger not visible in Victron UI
  - Ensure the process is running, check logs, and verify `device_instance` uniqueness
- Set current not applied
  - Check logs for write/verify warnings; increase retries/tolerances if network is flaky
- Low SOC behavior
  - In AUTO mode, charging pauses when Victron battery SOC < system minimum; adjust the minimum SOC in Victron settings

Logs: `/var/log/alfen_driver.log`. Enable DEBUG via `logging.level: DEBUG`.

## Notes & assumptions

- Designed for Alfen NG9xx platform; 1‑phase vs 3‑phase is auto‑detected from register 1215 (2‑phase treated as 3‑phase)
- Tibber integration is optional and used only when `tibber.enabled: true`
- Venus OS provides system D‑Bus and `vedbus`; these are not pip dependencies

## License

MIT License<|MERGE_RESOLUTION|>--- conflicted
+++ resolved
@@ -88,7 +88,6 @@
 chmod +x main.py
 ```
 
-<<<<<<< HEAD
 4) Create a virtualenv that inherits system site‑packages (for dbus/gi), then install Python deps (pymodbus 3, etc.)
 
 ```bash
@@ -98,6 +97,8 @@
 pip install -r /data/victron-alfen-charger/requirements.txt
 ```
 
+Alternative (if you expose D‑Bus/GLib into the venv differently): a dedicated venv without `--system-site-packages` may work, but you must ensure `dbus` and `gi` are importable from that venv.
+
 5) Test run (ensure Venus velib is on PYTHONPATH)
 
 ```bash
@@ -112,25 +113,6 @@
 export PYTHONPATH=/opt/victronenergy/velib_python:$PYTHONPATH
 /data/alfen-venv/bin/python3 /data/victron-alfen-charger/main.py &
 EOF
-=======
-4) Create a dedicated virtual environment and install dependencies (recommended)
-
-```bash
-python3 -m venv /data/alfen-venv
-/data/alfen-venv/bin/pip install -r requirements.txt
-```
-
-5) Test run
-
-```bash
-/data/alfen-venv/bin/python ./main.py
-```
-
-6) Auto‑start on boot (rc.local)
-
-```bash
-echo '/data/alfen-venv/bin/python /data/victron-alfen-charger/main.py &' >> /data/rc.local
->>>>>>> 6cb7a779
 chmod +x /data/rc.local
 ```
 
