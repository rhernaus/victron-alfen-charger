"""Tibber API integration for dynamic electricity pricing."""

import asyncio
import json
import time
<<<<<<< HEAD
from enum import Enum
from typing import Any, Dict, Optional, Tuple
from datetime import datetime, timezone

# Optional dependency: aiohttp
try:
    import aiohttp  # type: ignore

    _AIOHTTP_AVAILABLE = True
except Exception:  # pragma: no cover - environments without aiohttp
    aiohttp = None  # type: ignore
    _AIOHTTP_AVAILABLE = False

=======
>>>>>>> 5edb35d0
import urllib.error
import urllib.request
from enum import Enum
from typing import Any, Dict, Optional, Tuple, cast

from .config import TibberConfig
from .logging_utils import get_logger


class PriceLevel(Enum):
    """Tibber price levels."""

    VERY_CHEAP = "VERY_CHEAP"
    CHEAP = "CHEAP"
    NORMAL = "NORMAL"
    EXPENSIVE = "EXPENSIVE"
    VERY_EXPENSIVE = "VERY_EXPENSIVE"


class TibberClient:
    """Client for Tibber API interactions."""

    GRAPHQL_URL = "https://api.tibber.com/v1-beta/gql"

    def __init__(self, config: TibberConfig):
        """Initialize Tibber client.

        Args:
            config: Tibber configuration with access token.
        """
        self.config = config
        self.logger = get_logger("alfen_driver.tibber")
        self._cache: Dict[str, Any] = {}
        self._cache_time: float = 0
        self._cache_ttl: int = 300  # Cache for 5 minutes
        self._cache_next_refresh: float = 0.0  # Absolute epoch when we should refresh

    def _fetch_graphql_sync(self, query: str) -> Optional[Dict[str, Any]]:
        """Synchronous GraphQL POST using standard library (fallback if aiohttp is missing)."""
        headers = {
            "Authorization": f"Bearer {self.config.access_token}",
            "Content-Type": "application/json",
        }
        data_bytes = json.dumps({"query": query}).encode("utf-8")
        request = urllib.request.Request(
            self.GRAPHQL_URL,
            data=data_bytes,
            headers=headers,
            method="POST",
        )
        try:
            with urllib.request.urlopen(request, timeout=10) as response:
                status_code = getattr(response, "status", None) or response.getcode()
                if int(status_code) != 200:
                    self.logger.error(f"Tibber API error: {status_code}")
                    return None
                body = response.read().decode("utf-8")
                return cast(Dict[str, Any], json.loads(body))
        except urllib.error.HTTPError as e:  # pragma: no cover - network dependent
            self.logger.error(f"Tibber API HTTP error: {e.code} {e.reason}")
            return None
        except urllib.error.URLError as e:  # pragma: no cover - network dependent
            self.logger.error(f"Tibber API URL error: {e.reason}")
            return None
        except Exception as e:  # pragma: no cover - safety net
            self.logger.error(f"Tibber API request failed: {e}")
            return None

    async def get_current_price_level(self) -> Optional[PriceLevel]:
        """Get the current electricity price level.

        Returns:
            Current price level or None if unavailable.
        """
        if not self.config.enabled or not self.config.access_token:
            return None

        # Check cache using dynamic next refresh time if available
        now = time.time()
        if self._cache and self._cache_next_refresh and now < self._cache_next_refresh:
            price_info = self._cache.get("current_price")
            if price_info:
                return PriceLevel(price_info.get("level", "NORMAL"))

        try:
            # Query Tibber API including next slot to know when to refresh
            query = """
            {
                viewer {
                    homes {
                        id
                        currentSubscription {
                            priceInfo {
                                current {
                                    total
                                    level
                                    startsAt
                                }
                                next {
                                    total
                                    level
                                    startsAt
                                }
                            }
                        }
                    }
                }
            }
            """

            data: Optional[Dict[str, Any]] = None

            # Try optional aiohttp via importlib; fall back to urllib if unavailable
            aiohttp_available = False
            aiohttp_mod: Any = None
            try:
                import importlib

                aiohttp_mod = importlib.import_module("aiohttp")
                aiohttp_available = True
            except Exception as e:  # pragma: no cover - optional dependency
                self.logger.debug(f"aiohttp not available, using urllib fallback: {e}")

            if aiohttp_available and aiohttp_mod is not None:
                headers = {
                    "Authorization": f"Bearer {self.config.access_token}",
                    "Content-Type": "application/json",
                }
                async with aiohttp_mod.ClientSession() as session:
                    async with session.post(
                        self.GRAPHQL_URL,
                        json={"query": query},
                        headers=headers,
                        timeout=aiohttp_mod.ClientTimeout(total=10),
                    ) as response:
                        if response.status != 200:
                            self.logger.error(f"Tibber API error: {response.status}")
                            return None
                        data = await response.json()
            else:
                # Fallback to standard library in a thread to avoid blocking
                data = await asyncio.to_thread(self._fetch_graphql_sync, query)

            if not data:
                return None

            # Parse response
            homes = data.get("data", {}).get("viewer", {}).get("homes", [])
            if not homes:
                self.logger.warning("No homes found in Tibber account")
                return None

            # Use specified home or first home
            target_home = None
            if self.config.home_id:
                for home in homes:
                    if home.get("id") == self.config.home_id:
                        target_home = home
                        break
            else:
                target_home = homes[0]

            if not target_home:
                self.logger.warning(f"Home {self.config.home_id} not found")
                return None

            # Get current and next price info
            price_info = (
                target_home.get("currentSubscription", {})
                .get("priceInfo", {})
                .get("current", {})
            )
            next_info = (
                target_home.get("currentSubscription", {})
                .get("priceInfo", {})
                .get("next", {})
            )

            if not price_info:
                self.logger.warning("No price info available")
                return None

            # Update cache
            self._cache = {"current_price": price_info, "next_price": next_info}
            self._cache_time = now

            # Determine next refresh time based on next.startsAt
            next_refresh: float = 0.0
            try:
                next_starts_at = next_info.get("startsAt") if isinstance(next_info, dict) else None
                if isinstance(next_starts_at, str) and next_starts_at:
                    dt = datetime.fromisoformat(next_starts_at)
                    if dt.tzinfo is None:
                        dt = dt.replace(tzinfo=timezone.utc)
                    next_refresh = dt.timestamp()
            except Exception:
                next_refresh = 0.0

            # Fallbacks if next refresh is not available
            if not next_refresh:
                # If we have current startsAt, assume hourly price and refresh at +3600
                try:
                    current_starts_at = price_info.get("startsAt")
                    if isinstance(current_starts_at, str) and current_starts_at:
                        dtc = datetime.fromisoformat(current_starts_at)
                        if dtc.tzinfo is None:
                            dtc = dtc.replace(tzinfo=timezone.utc)
                        next_refresh = dtc.timestamp() + 3600.0
                except Exception:
                    next_refresh = 0.0
            if not next_refresh:
                # As a last resort, refresh in 15 minutes
                next_refresh = now + 900.0

            # Add a small safety margin to avoid racing the boundary
            self._cache_next_refresh = max(next_refresh + 1.0, now + 5.0)

            level_str = price_info.get("level", "NORMAL")
            self.logger.info(
                f"Current Tibber price level: {level_str} "
                f"(price: {price_info.get('total', 0):.4f})"
            )

            return PriceLevel(level_str)

        except asyncio.TimeoutError:
            self.logger.error("Tibber API timeout")
            return None
        except Exception as e:
            self.logger.error(f"Error fetching Tibber price: {e}")
            return None

    def should_charge(self, price_level: Optional[PriceLevel]) -> bool:
        """Determine if charging should be enabled based on price level.

        Args:
            price_level: Current price level.

        Returns:
            True if charging should be enabled.
        """
        if not price_level:
            return False

        if price_level == PriceLevel.VERY_CHEAP and self.config.charge_on_very_cheap:
            return True
        if price_level == PriceLevel.CHEAP and self.config.charge_on_cheap:
            return True

        return False


# Shared client to persist cache across schedule checks
_SHARED_CLIENT: Optional[TibberClient] = None
_SHARED_CLIENT_KEY: Optional[Tuple[str, str]] = None


def _get_shared_client(config: TibberConfig) -> TibberClient:
    global _SHARED_CLIENT, _SHARED_CLIENT_KEY
    key = (config.access_token, config.home_id)
    if _SHARED_CLIENT is None or _SHARED_CLIENT_KEY != key:
        _SHARED_CLIENT = TibberClient(config)
        _SHARED_CLIENT_KEY = key
    return _SHARED_CLIENT


def check_tibber_schedule(config: TibberConfig) -> Tuple[bool, str]:
    """Check if charging should be enabled based on Tibber pricing.

    This is a synchronous wrapper for use in the main code.

    Args:
        config: Tibber configuration.

    Returns:
        Tuple of (should_charge, explanation_string).
    """
    if not config.enabled:
        return False, "Tibber integration disabled"

    if not config.access_token:
        return False, "No Tibber access token configured"

    # Create event loop if needed
    try:
        loop = asyncio.get_event_loop()
    except RuntimeError:
        loop = asyncio.new_event_loop()
        asyncio.set_event_loop(loop)

    # Reuse shared client to leverage cross-call caching
    client = _get_shared_client(config)

    # Run async function
    try:
        price_level = loop.run_until_complete(client.get_current_price_level())
    except Exception as e:
        logger = get_logger("alfen_driver.tibber")
        logger.error(f"Error checking Tibber price: {e}")
        return False, f"Tibber API error: {str(e)}"

    if not price_level:
        return False, "Could not fetch Tibber price"

    should_charge = client.should_charge(price_level)

    if should_charge:
        return True, f"Tibber price is {price_level.value} - charging enabled"
    else:
        return False, f"Tibber price is {price_level.value} - waiting for cheaper price"<|MERGE_RESOLUTION|>--- conflicted
+++ resolved
@@ -3,24 +3,9 @@
 import asyncio
 import json
 import time
-<<<<<<< HEAD
-from enum import Enum
-from typing import Any, Dict, Optional, Tuple
-from datetime import datetime, timezone
-
-# Optional dependency: aiohttp
-try:
-    import aiohttp  # type: ignore
-
-    _AIOHTTP_AVAILABLE = True
-except Exception:  # pragma: no cover - environments without aiohttp
-    aiohttp = None  # type: ignore
-    _AIOHTTP_AVAILABLE = False
-
-=======
->>>>>>> 5edb35d0
 import urllib.error
 import urllib.request
+from datetime import datetime, timezone
 from enum import Enum
 from typing import Any, Dict, Optional, Tuple, cast
 
